import torch
from warnings import warn

__all__ = ["TDA_loss"]

def TDA_loss(H : torch.Tensor,
            labels : torch.Tensor,
            n_states : int,
<<<<<<< HEAD
            target_centers : list or torch.tensor,
            target_sigmas : list or torch.tensor,
            alpha : float = 1,
            beta : float = 100) -> torch.tensor:
=======
            target_centers : list or torch.Tensor,
            target_sigmas : list or torch.Tensor,
            alfa : float = 1,
            beta : float = 100) -> torch.Tensor:
>>>>>>> 0b8ac136
    """
    Compute a loss function as the distance from a simple Gaussian target distribution.
    
    Parameters
    ----------
    H : torch.Tensor
        Output of the NN
    labels : torch.Tensor
        Labels of the dataset
    n_states : int
        Number of states in the target
    target_centers : list or torch.Tensor
        Centers of the Gaussian targets
        Shape: (n_states, n_cvs)
    target_sigmas : list or torch.Tensor
        Standard deviations of the Gaussian targets
        Shape: (n_states, n_cvs)
    alpha : float, optional
        Centers_loss component prefactor, by default 1
    beta : float, optional
        Sigmas loss component prefactor, by default 100

    Returns
    -------
    torch.Tensor
        Total loss, centers loss, sigmas loss
    """
    if not isinstance(target_centers,torch.Tensor):
        target_centers = torch.Tensor(target_centers)
    if not isinstance(target_sigmas,torch.Tensor):
        target_sigmas = torch.Tensor(target_sigmas)
    
    loss_centers = torch.zeros_like(target_centers)
    loss_sigmas = torch.zeros_like(target_sigmas)
    for i in range(n_states):
        # check which elements belong to class i
        if not torch.nonzero(labels == i).any():
            raise ValueError(f'State {i} was not represented in this batch! Either use bigger batch_size or a more equilibrated dataset composition!')
        else:
            H_red = H[torch.nonzero(labels == i, as_tuple=True)]
            
            # compute mean and standard deviation over the class i
            mu = torch.mean(H_red, 0)
            if len(torch.nonzero(labels == i)) == 1:
                warn(f'There is only one sample for state {i} in this batch! Std is set to 0, this may affect the training! Either use bigger batch_size or a more equilibrated dataset composition!')
                sigma = 0
            else:
                sigma = torch.std(H_red, 0)

        # compute loss function contributes for class i
        loss_centers[i] = alpha*(mu - target_centers[i]).pow(2)
        loss_sigmas[i] = beta*(sigma - target_sigmas[i]).pow(2)
        
        
    # get total model loss   
    loss_centers = torch.sum(loss_centers)
    loss_sigmas = torch.sum(loss_sigmas) 
    loss = loss_centers + loss_sigmas  

    return loss, loss_centers, loss_sigmas
<|MERGE_RESOLUTION|>--- conflicted
+++ resolved
@@ -6,17 +6,10 @@
 def TDA_loss(H : torch.Tensor,
             labels : torch.Tensor,
             n_states : int,
-<<<<<<< HEAD
-            target_centers : list or torch.tensor,
-            target_sigmas : list or torch.tensor,
-            alpha : float = 1,
-            beta : float = 100) -> torch.tensor:
-=======
             target_centers : list or torch.Tensor,
             target_sigmas : list or torch.Tensor,
-            alfa : float = 1,
+            alpha : float = 1,
             beta : float = 100) -> torch.Tensor:
->>>>>>> 0b8ac136
     """
     Compute a loss function as the distance from a simple Gaussian target distribution.
     
