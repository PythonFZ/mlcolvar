--- conflicted
+++ resolved
@@ -81,7 +81,6 @@
         C_0 = correlation_matrix(x_t,x_t,w_t)
         C_lag = correlation_matrix(x_t,x_lag,w_lag)
 
-<<<<<<< HEAD
         if algorithm == 'reduced_rank':
             if self.out_features >= self.in_features:
                 warnings.warn('out_features is greater or equal than in_features. reduced_rank is equal to least_squares.')
@@ -91,11 +90,8 @@
         elif algorithm != 'least_squares':
             raise ValueError(f'algorithm {algorithm} not recognized. Options are least_squares and reduced_rank.')
         else:
-            evals, evecs = cholesky_eigh(C_lag,C_0,self.reg_c0,n_eig=self.out_features) 
-=======
-        evals, evecs = cholesky_eigh(C_lag,C_0,self.reg_C_0,n_eig=self.out_features) 
->>>>>>> 6b5ac84b
-
+            evals, evecs = cholesky_eigh(C_lag,C_0,self.reg_C_0,n_eig=self.out_features) 
+            
         if save_params:
             self.evals = evals
             self.evecs = evecs
